--- conflicted
+++ resolved
@@ -121,26 +121,18 @@
 	return s.conn.Close()
 }
 
-<<<<<<< HEAD
-func (s *server) ReverseLookup(ip net.IP) string {
-=======
 func (s *server) ReverseLookup(ip net.IP) (string, bool) {
-	ipInt := ipToInt(ip)
-	if ipInt < minIP || ipInt > maxIP {
+	ipInt := common.IPToInt(ip)
+	if ipInt < common.MinIP || ipInt > common.MaxIP {
 		return ip.String(), true
 	}
->>>>>>> eb9a9a06
 	s.mx.RLock()
 	result, found := s.cache.NameByIP(ip.To4())
 	s.mx.RUnlock()
 	if !found {
 		return "", false
 	}
-<<<<<<< HEAD
-	return result
-=======
-	return result.Value.(string), true
->>>>>>> eb9a9a06
+	return result, true
 }
 
 func (s *server) ProcessQuery(b []byte) ([]byte, error) {
